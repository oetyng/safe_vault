--- conflicted
+++ resolved
@@ -55,7 +55,6 @@
     ImmutableData::new(gen_vec(size, rng))
 }
 
-<<<<<<< HEAD
 /// Generate mutable data with the given tag, number of entries and owner.
 pub fn gen_mutable_data<R: Rng>(tag: u64,
                                 num_entries: usize,
@@ -66,24 +65,6 @@
     let mut owners = BTreeSet::new();
     let _ = owners.insert(owner);
     unwrap!(MutableData::new(rng.gen(), tag, Default::default(), entries, owners))
-=======
-/// Creates random structured data with size - tests only
-pub fn random_structured_data_with_size<R: Rng>(type_tag: u64,
-                                                full_id: &FullId,
-                                                size: usize,
-                                                rng: &mut R)
-                                                -> StructuredData {
-    let owner_pubkey = *full_id.public_id().signing_public_key();
-    let owner = iter::once(owner_pubkey).collect::<BTreeSet<_>>();
-    let mut sd = StructuredData::new(type_tag,
-                                     rng.gen(),
-                                     0,
-                                     rng.gen_iter().take(size).collect(),
-                                     owner)
-            .expect("Cannot create structured data for test");
-    let _ = sd.add_signature(&(owner_pubkey, full_id.signing_private_key().clone()));
-    sd
->>>>>>> 14effc61
 }
 
 /// Generate the given number of mutable data entries.
@@ -97,7 +78,6 @@
     entries
 }
 
-<<<<<<< HEAD
 /// Generate mutable data entry (key, value) pair.
 pub fn gen_mutable_data_entry<R: Rng>(rng: &mut R) -> (Vec<u8>, Value) {
     let key_size = rng.gen_range(1, 10);
@@ -108,28 +88,6 @@
         content: gen_vec(value_size, rng),
         entry_version: 0,
     };
-=======
-/// Creates random public appendable data with size - tests only
-pub fn random_pub_appendable_data_with_size<R: Rng>(full_id: &FullId,
-                                                    size: usize,
-                                                    rng: &mut R)
-                                                    -> PubAppendableData {
-    let owner_pubkey = *full_id.public_id().signing_public_key();
-    let owner = iter::once(owner_pubkey).collect::<BTreeSet<_>>();
-    let mut ad = PubAppendableData::new(rng.gen(),
-                                        0,
-                                        owner,
-                                        BTreeSet::new(),
-                                        Filter::black_list(None))
-            .expect("Cannot create public appendable data for test");
-
-    for _ in 0..size / 128 {
-        let pointer = DataIdentifier::Structured(rng.gen(), 12345);
-        let appended_data =
-            unwrap!(AppendedData::new(pointer, owner_pubkey, full_id.signing_private_key()));
-        ad.append(appended_data);
-    }
->>>>>>> 14effc61
 
     (key, value)
 }
@@ -138,7 +96,6 @@
 pub fn gen_mutable_data_entry_actions<R: Rng>(data: &MutableData,
                                               count: usize,
                                               rng: &mut R)
-<<<<<<< HEAD
                                               -> BTreeMap<Vec<u8>, EntryAction> {
     let mut actions = EntryActions::new();
 
@@ -155,19 +112,6 @@
             let content = gen_vec(10, rng);
             actions = actions.update(key, content, version);
         }
-=======
-                                              -> PubAppendableData {
-    let owner_pubkey = *full_id.public_id().signing_public_key();
-    let owner = iter::once(owner_pubkey).collect::<BTreeSet<_>>();
-    let mut new_ad = PubAppendableData::new(*old_ad.name(),
-                                            old_ad.get_version() + 1,
-                                            owner,
-                                            BTreeSet::new(),
-                                            Filter::black_list(None))
-            .expect("Cannot create public appendable data for test");
-    for data in old_ad.get_data() {
-        new_ad.append(data.clone());
->>>>>>> 14effc61
     }
 
     for _ in 0..insert_count {
@@ -176,33 +120,8 @@
             continue;
         }
 
-<<<<<<< HEAD
         let content = gen_vec(10, rng);
         actions = actions.ins(key, content, 0);
-=======
-/// Creates random private appendable data with size - tests only
-pub fn random_priv_appendable_data_with_size<R: Rng>(full_id: &FullId,
-                                                     encrypt_key: box_::PublicKey,
-                                                     size: usize,
-                                                     rng: &mut R)
-                                                     -> PrivAppendableData {
-    let owner_pubkey = *full_id.public_id().signing_public_key();
-    let owner = iter::once(owner_pubkey).collect::<BTreeSet<_>>();
-    let mut ad = PrivAppendableData::new(rng.gen(),
-                                         0,
-                                         owner,
-                                         BTreeSet::new(),
-                                         Filter::black_list(None),
-                                         encrypt_key)
-            .expect("Cannot create private appendable data for test");
-
-    for _ in 0..size / 128 {
-        let pointer = DataIdentifier::Structured(rng.gen(), 12345);
-        let appended_data =
-            unwrap!(AppendedData::new(pointer, owner_pubkey, full_id.signing_private_key()));
-        let priv_appended_data = unwrap!(PrivAppendedData::new(&appended_data, &encrypt_key));
-        ad.append(priv_appended_data, &owner_pubkey);
->>>>>>> 14effc61
     }
 
     actions.into()
