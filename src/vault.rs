/*  Copyright 2015 MaidSafe.net limited
    This MaidSafe Software is licensed to you under (1) the MaidSafe.net Commercial License,
    version 1.0 or later, or (2) The General Public License (GPL), version 3, depending on which
    licence you accepted on initial access to the Software (the "Licences").
    By contributing code to the MaidSafe Software, or to this project generally, you agree to be
    bound by the terms of the MaidSafe Contributor Agreement, version 1.0, found in the root
    directory of this project at LICENSE, COPYING and CONTRIBUTOR respectively and also
    available at: http://www.maidsafe.net/licenses
    Unless required by applicable law or agreed to in writing, the MaidSafe Software distributed
    under the GPL Licence is distributed on an "AS IS" BASIS, WITHOUT WARRANTIES OR CONDITIONS
    OF ANY KIND, either express or implied.
    See the Licences for the specific language governing permissions and limitations relating to
    use of the MaidSafe
    Software.                                                                 */


#![deny(missing_docs)]

use routing;
use routing::{Action, RoutingError, NameType};
use routing::types::{Authority, DestinationAddress};

use data_manager::DataManager;
use maid_manager::MaidManager;
use pmid_manager::PmidManager;
use pmid_node::PmidNode;
use version_handler::VersionHandler;

/// Main struct to hold all personas
pub struct VaultFacade {
<<<<<<< HEAD
  data_manager : DataManager,
  maid_manager : MaidManager,
  pmid_manager : PmidManager,
  pmid_node : PmidNode,
  version_handler : VersionHandler,
  nodes_in_table : Vec<NameType>,
=======
    data_manager : DataManager,
    maid_manager : MaidManager,
    pmid_manager : PmidManager,
    pmid_node : PmidNode,
    version_handler : VersionHandler,
    nodes_in_table : Vec<NameType>,
>>>>>>> acee915b
}

impl Clone for VaultFacade {
    fn clone(&self) -> VaultFacade {
        VaultFacade::new()
    }
}

impl routing::node_interface::Interface for VaultFacade {
  fn handle_get(&mut self, type_id: u64, name: NameType, our_authority: Authority, from_authority: Authority,
                from_address: NameType)->Result<Action, RoutingError> {    
    match our_authority {
      Authority::NaeManager => {
        // both DataManager and VersionHandler are NaeManagers and Get request to them are both from Node
        // data input here is assumed as name only(no type info attached)
        let data_manager_result = self.data_manager.handle_get(&name);
        if data_manager_result.is_ok() {
          return data_manager_result;
        }
        return self.version_handler.handle_get(name);
      }
      Authority::ManagedNode => { return self.pmid_node.handle_get(name); }
      _ => { return Err(RoutingError::InvalidRequest); }
    }
  }

  fn handle_put(&mut self, our_authority: Authority, from_authority: Authority,
                from_address: NameType, dest_address: DestinationAddress, data: Vec<u8>)->Result<Action, RoutingError> {
    match our_authority {
      Authority::ClientManager => { return self.maid_manager.handle_put(&from_address, &data); }
      Authority::NaeManager => {
        // both DataManager and VersionHandler are NaeManagers
        // However Put request to DataManager is from ClientManager (MaidManager)
        // meanwhile Put request to VersionHandler is from Node
        match from_authority {
          Authority::ClientManager => { return self.data_manager.handle_put(&data, &mut (self.nodes_in_table)); }
          Authority::ManagedNode => { return self.version_handler.handle_put(data); }
          _ => { return Err(RoutingError::InvalidRequest); }
        }
      }
      Authority::NodeManager => { return self.pmid_manager.handle_put(&dest_address, &data); }
      Authority::ManagedNode => { return self.pmid_node.handle_put(data); }
      _ => { return Err(RoutingError::InvalidRequest); }
    }
  }

  fn handle_post(&mut self, our_authority: Authority, from_authority: Authority, from_address: NameType, data: Vec<u8>)->Result<Action, RoutingError> {
    ;
    Err(RoutingError::InvalidRequest)
  }

  fn handle_get_response(&mut self, from_address: NameType, response: Result<Vec<u8>, RoutingError>) {
    ;
  }

  fn handle_put_response(&mut self, from_authority: Authority, from_address: NameType, response: Result<Vec<u8>, RoutingError>) {
    ;
  }

  fn handle_post_response(&mut self, from_authority: Authority, from_address: NameType, response: Result<Vec<u8>, RoutingError>) {
    ;
  }

    fn handle_churn(&mut self, close_group: Vec<NameType>) -> Vec<(routing::NameType, routing::generic_sendable_type::GenericSendableType)> {
        let mut dm = self.data_manager.retrieve_all_and_reset();
        let mut mm = self.maid_manager.retrieve_all_and_reset();
        let mut pm = self.pmid_manager.retrieve_all_and_reset();
        let mut vh = self.version_handler.retrieve_all_and_reset();

        let mut return_val = Vec::<(routing::NameType, routing::generic_sendable_type::GenericSendableType)>::with_capacity(dm.len() + mm.len() + pm.len() + vh.len());

        for it in dm.into_iter().chain(mm.into_iter().chain(pm.into_iter().chain(vh.into_iter()))) {
            return_val.push(it);
        }

        return_val
    }

    fn handle_cache_get(&mut self,
                        type_id: u64,
<<<<<<< HEAD
                        from_authority: routing::types::Authority,
                        from_address: routing::NameType,
                        data: Vec<u8>) -> Result<Action, RoutingError> { unimplemented!() }
=======
                        name: NameType,
                        from_authority: Authority,
                        from_address: NameType) -> Result<Action, RoutingError> { unimplemented!() }
>>>>>>> acee915b

    fn handle_cache_put(&mut self,
                        from_authority: routing::types::Authority,
                        from_address: routing::NameType,
                        data: Vec<u8>) -> Result<Action, RoutingError> { unimplemented!() }
}

impl VaultFacade {
   /// Initialise all the personas in the Vault interface.  
  pub fn new() -> VaultFacade {    
    VaultFacade {
        data_manager: DataManager::new(), maid_manager: MaidManager::new(),
        pmid_manager: PmidManager::new(), pmid_node: PmidNode::new(),
        version_handler: VersionHandler::new(), nodes_in_table: Vec::new(),
    }
  }

}

#[cfg(test)]
 mod test {
    use super::*;
    use data_manager;
    use routing;
    use cbor;
    use maidsafe_types;
    use maidsafe_types::{PayloadTypeTag, Payload};
    use routing::types:: { Authority, DestinationAddress };   
    use routing::NameType;
    use routing::test_utils::Random;
    use routing::node_interface::Interface;
    use routing::sendable::Sendable;

    fn array_as_vector_u8(array : [u8;64]) -> Vec<u8> {
        let mut vec = Vec::with_capacity(array.len());
        for i in array.iter() {
          vec.push(*i);
        }
        vec
    }

<<<<<<< HEAD

#[cfg(test)]
 mod test {
    use super::*;
    use data_manager;
    use routing;
    use cbor;
    use maidsafe_types;
    use maidsafe_types::{PayloadTypeTag, Payload};
    use routing::types:: { Authority, DestinationAddress };   
    use routing::NameType;
    use routing::test_utils::Random;
    use routing::node_interface::Interface;
    use routing::sendable::Sendable;

    fn array_as_vector_u8(array : [u8;64]) -> Vec<u8> {
        let mut vec = Vec::with_capacity(array.len());
        for i in array.iter() {
          vec.push(*i);
        }
        vec
    }

=======
>>>>>>> acee915b
    #[test]
    fn put_get_flow() {
        let mut vault = VaultFacade::new();

        let name = NameType([3u8; 64]);
        let value = routing::types::generate_random_vec_u8(1024);
        let data = maidsafe_types::ImmutableData::new(value);
        let payload = Payload::new(PayloadTypeTag::ImmutableData, &data);
        let mut encoder = cbor::Encoder::from_memory();
        let encode_result = encoder.encode(&[&payload]);
        assert_eq!(encode_result.is_ok(), true);

        { // MaidManager, shall allowing the put and SendOn to DataManagers around name
            let from = NameType::new([1u8; 64]);
            // TODO : in this stage, dest can be populated as anything ?
            let dest = DestinationAddress{ dest : NameType::generate_random(), reply_to: None };
            let put_result = vault.handle_put(Authority::ClientManager, Authority::Client, from, dest,
                                             routing::types::array_as_vector(encoder.as_bytes()));
            assert_eq!(put_result.is_err(), false);
            match put_result.ok().unwrap() {
                routing::Action::SendOn(ref x) => {
                    assert_eq!(x.len(), 1);
                    assert_eq!(x[0], data.name());
                }
             routing::Action::Reply(x) => panic!("Unexpected"),
            }
        }
        vault.nodes_in_table = vec![NameType::new([1u8; 64]), NameType::new([2u8; 64]), NameType::new([3u8; 64]), NameType::new([4u8; 64]),
                               NameType::new([5u8; 64]), NameType::new([6u8; 64]), NameType::new([7u8; 64]), NameType::new([8u8; 64])];        
        { // DataManager, shall SendOn to pmid_nodes
            let from = NameType::new([1u8; 64]);
            // TODO : in this stage, dest can be populated as anything ?
            let dest = DestinationAddress{ dest : NameType::generate_random(), reply_to: None };
            let put_result = vault.handle_put(Authority::NaeManager, Authority::ClientManager, from, dest,
                                             routing::types::array_as_vector(encoder.as_bytes()));
            assert_eq!(put_result.is_err(), false);
            match put_result.ok().unwrap() {
                routing::Action::SendOn(ref x) => {
                    assert_eq!(x.len(), data_manager::PARALLELISM);
                    //assert_eq!(x[0], NameType([3u8; 64]));
                    //assert_eq!(x[1], NameType([2u8; 64]));
                    //assert_eq!(x[2], NameType([1u8; 64]));
                    //assert_eq!(x[3], NameType([7u8; 64]));
                }
                routing::Action::Reply(x) => panic!("Unexpected"),
            }
            let from = NameType::new([1u8; 64]);
<<<<<<< HEAD
            let get_result = vault.handle_get(payload.get_type_tag() as u64, Authority::NaeManager,
                                             Authority::Client, from, data.name().0.to_vec());
=======
            let get_result = vault.handle_get(payload.get_type_tag() as u64, data.name().clone(), Authority::NaeManager,
                                             Authority::Client, from);
>>>>>>> acee915b
            assert_eq!(get_result.is_err(), false);
            match get_result.ok().unwrap() {
                routing::Action::SendOn(ref x) => {
                    assert_eq!(x.len(), data_manager::PARALLELISM);
                    //assert_eq!(x[0], NameType([3u8; 64]));
                    //assert_eq!(x[1], NameType([2u8; 64]));
                    //assert_eq!(x[2], NameType([1u8; 64]));
                    //assert_eq!(x[3], NameType([7u8; 64]));
                }
                routing::Action::Reply(x) => panic!("Unexpected"),
            }
        }
        { // PmidManager, shall put to pmid_nodes
            let from = NameType::new([3u8; 64]);
            let dest = DestinationAddress{ dest : NameType::new([7u8; 64]), reply_to: None };
            let put_result = vault.handle_put(Authority::NodeManager, Authority::NaeManager, from, dest,
                                         routing::types::array_as_vector(encoder.as_bytes()));
            assert_eq!(put_result.is_err(), false);
            match put_result.ok().unwrap() {
                routing::Action::SendOn(ref x) => {
                    assert_eq!(x.len(), 1);
                    assert_eq!(x[0], NameType([7u8; 64]));
                }
                routing::Action::Reply(x) => panic!("Unexpected"),
            }
        }
        { // PmidNode stores/retrieves data
            let from = NameType::new([7u8; 64]);
            let dest = DestinationAddress{ dest : NameType::new([6u8; 64]), reply_to: None };
            let put_result = vault.handle_put(Authority::ManagedNode, Authority::NodeManager, from.clone(), dest,
                                             routing::types::array_as_vector(encoder.as_bytes()));
            assert_eq!(put_result.is_err(), true);
            match put_result.err().unwrap() {
             routing::RoutingError::Success => { }
             _ => panic!("Unexpected"),
            }
            let from = NameType::new([7u8; 64]);

<<<<<<< HEAD
            let get_result = vault.handle_get(payload.get_type_tag() as u64, Authority::ManagedNode,
                                             Authority::NodeManager, from, array_as_vector_u8(data.name().0));
=======
            let get_result = vault.handle_get(payload.get_type_tag() as u64, data.name().clone(), Authority::ManagedNode,
                                             Authority::NodeManager, from);
>>>>>>> acee915b
            assert_eq!(get_result.is_err(), false);
            match get_result.ok().unwrap() {
                routing::Action::Reply(ref x) => {
                    let mut d = cbor::Decoder::from_bytes(&x[..]);
                    let payload_retrieved: Payload = d.decode().next().unwrap().unwrap();
                    assert_eq!(payload_retrieved.get_type_tag(), PayloadTypeTag::ImmutableData);
                    let data_retrieved = payload_retrieved.get_data::<maidsafe_types::ImmutableData>();
                    assert_eq!(data.name().0.to_vec(), data_retrieved.name().0.to_vec());
                    assert_eq!(data.serialised_contents(), data_retrieved.serialised_contents());
                },
                _ => panic!("Unexpected"),
            }
        }
    }
}<|MERGE_RESOLUTION|>--- conflicted
+++ resolved
@@ -28,21 +28,12 @@
 
 /// Main struct to hold all personas
 pub struct VaultFacade {
-<<<<<<< HEAD
-  data_manager : DataManager,
-  maid_manager : MaidManager,
-  pmid_manager : PmidManager,
-  pmid_node : PmidNode,
-  version_handler : VersionHandler,
-  nodes_in_table : Vec<NameType>,
-=======
     data_manager : DataManager,
     maid_manager : MaidManager,
     pmid_manager : PmidManager,
     pmid_node : PmidNode,
     version_handler : VersionHandler,
     nodes_in_table : Vec<NameType>,
->>>>>>> acee915b
 }
 
 impl Clone for VaultFacade {
@@ -123,15 +114,9 @@
 
     fn handle_cache_get(&mut self,
                         type_id: u64,
-<<<<<<< HEAD
-                        from_authority: routing::types::Authority,
-                        from_address: routing::NameType,
-                        data: Vec<u8>) -> Result<Action, RoutingError> { unimplemented!() }
-=======
                         name: NameType,
                         from_authority: Authority,
                         from_address: NameType) -> Result<Action, RoutingError> { unimplemented!() }
->>>>>>> acee915b
 
     fn handle_cache_put(&mut self,
                         from_authority: routing::types::Authority,
@@ -173,32 +158,6 @@
         vec
     }
 
-<<<<<<< HEAD
-
-#[cfg(test)]
- mod test {
-    use super::*;
-    use data_manager;
-    use routing;
-    use cbor;
-    use maidsafe_types;
-    use maidsafe_types::{PayloadTypeTag, Payload};
-    use routing::types:: { Authority, DestinationAddress };   
-    use routing::NameType;
-    use routing::test_utils::Random;
-    use routing::node_interface::Interface;
-    use routing::sendable::Sendable;
-
-    fn array_as_vector_u8(array : [u8;64]) -> Vec<u8> {
-        let mut vec = Vec::with_capacity(array.len());
-        for i in array.iter() {
-          vec.push(*i);
-        }
-        vec
-    }
-
-=======
->>>>>>> acee915b
     #[test]
     fn put_get_flow() {
         let mut vault = VaultFacade::new();
@@ -246,13 +205,8 @@
                 routing::Action::Reply(x) => panic!("Unexpected"),
             }
             let from = NameType::new([1u8; 64]);
-<<<<<<< HEAD
-            let get_result = vault.handle_get(payload.get_type_tag() as u64, Authority::NaeManager,
-                                             Authority::Client, from, data.name().0.to_vec());
-=======
             let get_result = vault.handle_get(payload.get_type_tag() as u64, data.name().clone(), Authority::NaeManager,
                                              Authority::Client, from);
->>>>>>> acee915b
             assert_eq!(get_result.is_err(), false);
             match get_result.ok().unwrap() {
                 routing::Action::SendOn(ref x) => {
@@ -291,13 +245,8 @@
             }
             let from = NameType::new([7u8; 64]);
 
-<<<<<<< HEAD
-            let get_result = vault.handle_get(payload.get_type_tag() as u64, Authority::ManagedNode,
-                                             Authority::NodeManager, from, array_as_vector_u8(data.name().0));
-=======
             let get_result = vault.handle_get(payload.get_type_tag() as u64, data.name().clone(), Authority::ManagedNode,
                                              Authority::NodeManager, from);
->>>>>>> acee915b
             assert_eq!(get_result.is_err(), false);
             match get_result.ok().unwrap() {
                 routing::Action::Reply(ref x) => {
