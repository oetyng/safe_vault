# maidsafe_vault

Travis build status

[![Build Status](https://travis-ci.org/dirvine/maidsafe_vault.svg?branch=master)](https://travis-ci.org/dirvine/maidsafe_vault)

Appveyor build status (Windows)

[![Build status](https://ci.appveyor.com/api/projects/status/qglf0d3o28mxid6k?svg=true)](https://ci.appveyor.com/project/dirvine/maidsafe-vault-hyyvf)

[Documentation](http://dirvine.github.io/maidsafe_vault/)

<<<<<<< HEAD
#Todo
=======

#Todo

- [ ] Implement VaultFacade
    - [ ] Follow the interface design with routing (already in place as first go)
    - [ ] Implement VaultFacade initally (provide a guide line for later on persona implementation)
- [x] Implement chunkstore
- [ ] Test chunkstore
- [ ] Implement MaidManager
- [ ] Implement DataManager
- [ ] Implement PmidManager
- [ ] Implement PmidNode
- [ ] Complete Put Flow
- [ ] Complete Get Flow
- [ ] Complete Create Maid Account Flow  // may not be required for a simple implementation
- [ ] Test Put Flow
- [ ] Test Get Flow
- [ ] Test with client having simple put and get ability
- [ ] Handle Churn
    - [ ] Implement Account Transfer
    - [ ] Churn Test
- [ ] Implement VersionHandler
- [ ] Complete Post Flow
- [ ] Test with client having file system feature
- [ ] Implement MpidManager
    - [ ] Complete the put route (sending message)
    - [ ] Complete the get route (checking message)
- [ ] Test with client having messaging ability
- [ ] Integration Test
- [ ] API version 0.1.0
- [ ] Performance Test
- [ ] Coverage analysis
>>>>>>> df7efe64
<|MERGE_RESOLUTION|>--- conflicted
+++ resolved
@@ -9,10 +9,6 @@
 [![Build status](https://ci.appveyor.com/api/projects/status/qglf0d3o28mxid6k?svg=true)](https://ci.appveyor.com/project/dirvine/maidsafe-vault-hyyvf)
 
 [Documentation](http://dirvine.github.io/maidsafe_vault/)
-
-<<<<<<< HEAD
-#Todo
-=======
 
 #Todo
 
@@ -44,5 +40,4 @@
 - [ ] Integration Test
 - [ ] API version 0.1.0
 - [ ] Performance Test
-- [ ] Coverage analysis
->>>>>>> df7efe64
+- [ ] Coverage analysis